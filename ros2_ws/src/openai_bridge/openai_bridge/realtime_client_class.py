#!/usr/bin/env uv run
####################################################################
# Sample TUI app with a push to talk interface to the Realtime API #
# If you have `uv` installed and the `OPENAI_API_KEY`              #
# environment variable set, you can run this example with just     #
#                                                                  #
# `./examples/realtime/push_to_talk_app.py`                        #
####################################################################
#
# /// script
# requires-python = ">=3.9"
# dependencies = [
#     "textual",
#     "numpy",
#     "pyaudio",
#     "pydub",
#     "sounddevice",
#     "openai[realtime]",
# ]
#
# [tool.uv.sources]
# openai = { path = "../../", editable = true }
# ///
from __future__ import annotations

import base64
import asyncio
from typing import Any, Callable, Dict, List, cast

from openai_bridge.audio_util import CHANNELS, SAMPLE_RATE, AudioPlayerAsync

from openai import AsyncOpenAI
from openai.types.beta.realtime.session import Session
from openai.types.beta.realtime import (
    ConversationItem,
)
from openai.resources.beta.realtime.realtime import (
    AsyncRealtimeConnection,
    RealtimeClientEvent,
)
import json


class RealtimeAPIClient:
    client: AsyncOpenAI
    should_send_audio: asyncio.Event
    audio_player: AudioPlayerAsync
    last_audio_item_id: str | None
    connection: AsyncRealtimeConnection | None
    session: Session | None
    connected: asyncio.Event
    instructions: str
    tools: List[Dict]
    tool_map: Dict[str, Callable]

    def __init__(
        self,
        instructions: str,
        tools: List[Dict],
        tool_map: Dict[str, Callable],
    ) -> None:
        super().__init__()
        self.connection = None
        self.session = None
        self.client = AsyncOpenAI()
        self.audio_player = AudioPlayerAsync()
        self.last_audio_item_id = None
        self.should_send_audio = asyncio.Event()
        self.connected = asyncio.Event()

        self.instructions = instructions
        self.tools = tools
        self.tool_map = tool_map

    async def on_mount(self) -> None:
        # TODO replace run_worker
        self.run_worker(self.handle_realtime_connection())
        self.run_worker(self.send_mic_audio())

    async def handle_realtime_connection(self) -> None:
        async with self.client.beta.realtime.connect(
            model="gpt-4o-realtime-preview",
        ) as conn:
            self.connection = conn
            self.connected.set()

            # note: this is the default and can be omitted
            # if you want to manually handle VAD yourself, then set `'turn_detection': None`
            print(self.instructions)
            print(self.tools)
            await conn.session.update(
                session={
                    "turn_detection": {"type": "server_vad"},
                    "instructions": self.instructions,
                    "tools": self.tools,
                },
            )

            # await conn.session.update(session={"turn_detection": None})

            acc_items: dict[str, Any] = {}

            async for event in conn:
                if event.type == "session.created":
                    self.session = event.session
                    assert event.session.id is not None
                    print("Session created", event.session.id)
                    continue

                if event.type == "session.updated":
                    self.session = event.session
                    continue

                if event.type == "response.audio.delta":
                    if event.item_id != self.last_audio_item_id:
                        self.audio_player.reset_frame_count()
                        self.last_audio_item_id = event.item_id

                    bytes_data = base64.b64decode(
                        event.delta
                    )  # typically 1200 to 18,000
                    self.audio_player.add_data(
                        {"data": bytes_data, "item_id": event.item_id}
                    )
                    # print("AUDIO DELTA", event.item_id)
                    # Notes: This will be sent multiple times with the same item id!
                    continue

                if event.type == "response.audio_transcript.delta":
                    # print("AUDIO TRANSCRIPT DELTA", event.item_id)
                    try:
                        text = acc_items[event.item_id]
                    except KeyError:
                        acc_items[event.item_id] = event.delta
                    else:
                        acc_items[event.item_id] = text + event.delta
                    # print("Transcript: ", acc_items[event.item_id], end="")
                    print(event.delta, end="", flush=True)
                    continue

                if event.type == "response.done":
                    print("Response done")
                    for output in event.response.output:
                        if output.type == "function_call":
                            # convert output.arguments from json string to dict
                            func_arguments = json.loads(output.arguments)
                            print(
                                f"\n****Calling function: {output.name} *******\narguments: {func_arguments}\n"
                            )
                            tool_output = self.tool_map[output.name](
                                **func_arguments
                            )
                            if tool_output is not None:
                                await self.connection.conversation.item.create(
                                    item=ConversationItem(
                                        type="function_call_output",
                                        call_id=output.call_id,
                                        output=tool_output,
                                    )
                                )
                                await conn.response.create()

                if event.type == "input_audio_buffer.speech_started":
                    print("\n*****Detected user began speaking*****\n")
                    # TODO: fix bug in interruption code that would prevent openai from speaking back
                    # self.audio_player.truncate()
                    # if (
                    #     self.audio_player.latest_played_item_id is not None
                    #     and self.audio_player.is_playing()
                    # ):
                    #     print("*********Truncating*********")
                    #     audio_end_ms = int(
                    #         self.audio_player.get_frame_count() / SAMPLE_RATE * 1000
                    #     )
                    #     print(
                    #         f"{self.audio_player.latest_played_item_id=} {audio_end_ms=}"
                    #     )
                    #     await self.connection.conversation.item.truncate(
                    #         item_id=self.audio_player.latest_played_item_id,
                    #         content_index=0,
                    #         audio_end_ms=audio_end_ms,
                    #     )

                if event.type == "response.function_call_arguments.done":
                    print("Function call arguments done")
                    print(event.name, event.arguments)

<<<<<<< HEAD
                print("Event type: ", event.type)

                if event.type == "error":
                    print("ERROR:")
                    print(event)
=======
                print("Unhandled event type: ", event.type)
>>>>>>> 3e8b102c

    async def _get_connection(self) -> AsyncRealtimeConnection:
        await self.connected.wait()
        assert self.connection is not None
        return self.connection

    async def send_mic_audio(self) -> None:
        import sounddevice as sd  # type: ignore

        # Don't get a response from openai until we have sent audio
        sent_audio = False

        device_info = sd.query_devices()
        print("Device info:")
        print(device_info)

        read_size = int(SAMPLE_RATE * 0.02)

        stream = sd.InputStream(
            channels=CHANNELS,
            samplerate=SAMPLE_RATE,
            dtype="int16",
        )
        stream.start()

        try:
            while True:
                if stream.read_available < read_size:
                    await asyncio.sleep(0)
                    continue

                await self.should_send_audio.wait()

                data, _ = stream.read(read_size)
                # print("READ", len(data))

                connection = await self._get_connection()
                if not sent_audio:
                    asyncio.create_task(
                        connection.send({"type": "response.cancel"})
                    )
                    sent_audio = True

                await connection.input_audio_buffer.append(
                    audio=base64.b64encode(cast(Any, data)).decode("utf-8")
                )

                await asyncio.sleep(0)
        except KeyboardInterrupt:
            pass
        finally:
            stream.stop()
            stream.close()

    async def run(self) -> None:
        await asyncio.gather(
            self.send_mic_audio(),
            self.handle_realtime_connection(),
        )

    def start_recording(self):
        self.should_send_audio.set()

    def stop_recording(self):
        self.should_send_audio.clear()


async def async_input(prompt: str) -> str:
    return await asyncio.to_thread(input, f"{prompt} ")


async def get_input(client) -> None:
    while True:
        result = await async_input("Enter r to start recording. s to stop.")
        if result == "r":
            print("Beginning recording")
            client.start_recording()
        elif result == "s":
            print("Stopping recording")
            client.stop_recording()


if __name__ == "__main__":
    client = RealtimeAPIClient()
    client.start_recording()

    # use asyncio to run an event loop and start it by calling client.send_mic_audio and client.handle_realtime_connection
    async def together():
        await asyncio.gather(
            client.run(),
            get_input(client),
        )

    asyncio.run(together())<|MERGE_RESOLUTION|>--- conflicted
+++ resolved
@@ -185,15 +185,11 @@
                     print("Function call arguments done")
                     print(event.name, event.arguments)
 
-<<<<<<< HEAD
                 print("Event type: ", event.type)
 
                 if event.type == "error":
                     print("ERROR:")
                     print(event)
-=======
-                print("Unhandled event type: ", event.type)
->>>>>>> 3e8b102c
 
     async def _get_connection(self) -> AsyncRealtimeConnection:
         await self.connected.wait()
