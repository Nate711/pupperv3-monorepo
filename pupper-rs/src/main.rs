--- conflicted
+++ resolved
@@ -96,11 +96,7 @@
 
 fn main() -> eframe::Result<()> {
     let options = eframe::NativeOptions {
-<<<<<<< HEAD
-        viewport: egui::ViewportBuilder::default().with_inner_size([900.0, 420.0]),
-=======
         viewport: egui::ViewportBuilder::default().with_fullscreen(true),
->>>>>>> 2250d715
         ..Default::default()
     };
     eframe::run_native(
